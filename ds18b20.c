/*
 * MIT License
 *
 * Copyright (c) 2017-2019 David Antliff
 *
 * Permission is hereby granted, free of charge, to any person obtaining a copy
 * of this software and associated documentation files (the "Software"), to deal
 * in the Software without restriction, including without limitation the rights
 * to use, copy, modify, merge, publish, distribute, sublicense, and/or sell
 * copies of the Software, and to permit persons to whom the Software is
 * furnished to do so, subject to the following conditions:
 *
 * The above copyright notice and this permission notice shall be included in all
 * copies or substantial portions of the Software.
 *
 * THE SOFTWARE IS PROVIDED "AS IS", WITHOUT WARRANTY OF ANY KIND, EXPRESS OR
 * IMPLIED, INCLUDING BUT NOT LIMITED TO THE WARRANTIES OF MERCHANTABILITY,
 * FITNESS FOR A PARTICULAR PURPOSE AND NONINFRINGEMENT. IN NO EVENT SHALL THE
 * AUTHORS OR COPYRIGHT HOLDERS BE LIABLE FOR ANY CLAIM, DAMAGES OR OTHER
 * LIABILITY, WHETHER IN AN ACTION OF CONTRACT, TORT OR OTHERWISE, ARISING FROM,
 * OUT OF OR IN CONNECTION WITH THE SOFTWARE OR THE USE OR OTHER DEALINGS IN THE
 * SOFTWARE.
 */

/**
 * @file ds18b20.c
 *
 * Resolution is cached in the DS18B20_Info object to avoid querying the hardware
 * every time a temperature conversion is required. However this can result in the
 * cached value becoming inconsistent with the hardware value, so care must be taken.
 *
 */

#include <stddef.h>
#include <string.h>
#include <stdlib.h>
#include <stdbool.h>
#include <stdint.h>
#include <math.h>

#include "freertos/FreeRTOS.h"
#include "freertos/task.h"
#include "driver/gpio.h"
#include "esp_system.h"
#include "esp_log.h"

#include "ds18b20.h"
#include "owb.h"

static const char * TAG = "ds18b20";
static const int T_CONV = 750;   // maximum conversion time at 12-bit resolution in milliseconds

// Function commands
#define DS18B20_FUNCTION_TEMP_CONVERT       0x44
#define DS18B20_FUNCTION_SCRATCHPAD_WRITE   0x4E
#define DS18B20_FUNCTION_SCRATCHPAD_READ    0xBE
#define DS18B20_FUNCTION_SCRATCHPAD_COPY    0x48
#define DS18B20_FUNCTION_EEPROM_RECALL      0xB8
#define DS18B20_FUNCTION_POWER_SUPPLY_READ  0xB4

/// @cond ignore
typedef struct
{
    uint8_t temperature[2];    // [0] is LSB, [1] is MSB
    uint8_t trigger_high;
    uint8_t trigger_low;
    uint8_t configuration;
    uint8_t reserved[3];
    uint8_t crc;
} __attribute__((packed)) Scratchpad;
/// @endcond ignore

static void _init(DS18B20_Info * ds18b20_info, const OneWireBus * bus)
{
    if (ds18b20_info != NULL)
    {
        ds18b20_info->bus = bus;
        memset(&ds18b20_info->rom_code, 0, sizeof(ds18b20_info->rom_code));
        ds18b20_info->use_crc = false;
        ds18b20_info->resolution = DS18B20_RESOLUTION_INVALID;
        ds18b20_info->solo = false;   // assume multiple devices unless told otherwise
        ds18b20_info->init = true;
    }
    else
    {
        ESP_LOGE(TAG, "ds18b20_info is NULL");
    }
}

static bool _is_init(const DS18B20_Info * ds18b20_info)
{
    bool ok = false;
    if (ds18b20_info != NULL)
    {
        if (ds18b20_info->init)
        {
            // OK
            ok = true;
        }
        else
        {
            ESP_LOGE(TAG, "ds18b20_info is not initialised");
        }
    }
    else
    {
        ESP_LOGE(TAG, "ds18b20_info is NULL");
    }
    return ok;
}

static bool _address_device(const DS18B20_Info * ds18b20_info)
{
    bool present = false;
    if (_is_init(ds18b20_info))
    {
        owb_reset(ds18b20_info->bus, &present);
        if (present)
        {
            if (ds18b20_info->solo)
            {
                // if there's only one device on the bus, we can skip
                // sending the ROM code and instruct it directly
                owb_write_byte(ds18b20_info->bus, OWB_ROM_SKIP);
            }
            else
            {
                // if there are multiple devices on the bus, a Match ROM command
                // must be issued to address a specific slave
                owb_write_byte(ds18b20_info->bus, OWB_ROM_MATCH);
                owb_write_rom_code(ds18b20_info->bus, ds18b20_info->rom_code);
            }
        }
        else
        {
            ESP_LOGE(TAG, "ds18b20 device not responding");
        }
    }
    return present;
}

static bool _check_resolution(DS18B20_RESOLUTION resolution)
{
    return (resolution >= DS18B20_RESOLUTION_9_BIT) && (resolution <= DS18B20_RESOLUTION_12_BIT);
}

static float _wait_for_conversion(const DS18B20_Info * ds18b20_info)
{
    float elapsed_time = 0.0f;
    if (_check_resolution(ds18b20_info->resolution))
    {
        int divisor = 1 << (DS18B20_RESOLUTION_12_BIT - ds18b20_info->resolution);

		// allow for 10% overtime
        float max_conversion_time = (float)T_CONV / (float)divisor * 1.1;
        int max_conversion_ticks = ceil(max_conversion_time / portTICK_PERIOD_MS);
        ESP_LOGD(TAG, "wait for conversion: max %.0f ms, %d ticks", max_conversion_time, max_conversion_ticks);

		// wait for conversion to complete
		TickType_t start_ticks = xTaskGetTickCount();
		TickType_t duration_ticks = 0;
		uint8_t status = 0;
		do
		{
			vTaskDelay(1);
			owb_read_bit(ds18b20_info->bus, &status);
			duration_ticks = xTaskGetTickCount() - start_ticks;
		} while (status == 0 && duration_ticks < max_conversion_ticks);

		elapsed_time = duration_ticks * portTICK_PERIOD_MS;
		if (duration_ticks >= max_conversion_ticks)
		{
			ESP_LOGW(TAG, "conversion timed out");
		}
		else
		{
			ESP_LOGD(TAG, "conversion took at most %.0f ms", elapsed_time);
		}
    }
    return elapsed_time;
}

static float _decode_temp(uint8_t lsb, uint8_t msb, DS18B20_RESOLUTION resolution)
{
    float result = 0.0f;
    if (_check_resolution(resolution))
    {
        // masks to remove undefined bits from result
        static const uint8_t lsb_mask[4] = { ~0x07, ~0x03, ~0x01, ~0x00 };
        uint8_t lsb_masked = lsb_mask[resolution - DS18B20_RESOLUTION_9_BIT] & lsb;
        int16_t raw = (msb << 8) | lsb_masked;
        result = raw / 16.0f;
    }
    else
    {
        ESP_LOGE(TAG, "Unsupported resolution %d", resolution);
    }
    return result;
}

static size_t _min(size_t x, size_t y)
{
    return x > y ? y : x;
}

static DS18B20_ERROR _read_scratchpad(const DS18B20_Info * ds18b20_info, Scratchpad * scratchpad, size_t count)
{
    // If CRC is enabled, regardless of count, read the entire scratchpad and verify the CRC,
    // otherwise read up to the scratchpad size, or count, whichever is smaller.

    if (!scratchpad) {
        return DS18B20_ERROR_NULL;
    }

    DS18B20_ERROR err = DS18B20_ERROR_UNKNOWN;

    if (ds18b20_info->use_crc)
    {
        count = sizeof(Scratchpad);
    }
    count = _min(sizeof(Scratchpad), count);   // avoid reading past end of scratchpad

    ESP_LOGD(TAG, "scratchpad read: CRC %d, count %d", ds18b20_info->use_crc, count);
    if (_address_device(ds18b20_info))
    {
        // read scratchpad
        if (owb_write_byte(ds18b20_info->bus, DS18B20_FUNCTION_SCRATCHPAD_READ) == OWB_STATUS_OK)
        {
            if (owb_read_bytes(ds18b20_info->bus, (uint8_t *)scratchpad, count) == OWB_STATUS_OK)
            {
                ESP_LOG_BUFFER_HEX_LEVEL(TAG, scratchpad, count, ESP_LOG_DEBUG);

                err = DS18B20_OK;
                if (!ds18b20_info->use_crc)
                {
                    // Without CRC, or partial read:
                    ESP_LOGD(TAG, "No CRC check");
                    bool is_present = false;
                    owb_reset(ds18b20_info->bus, &is_present);  // terminate early
                }
                else
                {
                    // With CRC:
                    if (owb_crc8_bytes(0, (uint8_t *)scratchpad, sizeof(*scratchpad)) != 0)
                    {
                        ESP_LOGE(TAG, "CRC failed");
                        err = DS18B20_ERROR_CRC;
                    }
                    else
                    {
                        ESP_LOGD(TAG, "CRC ok");
                    }
                }
            }
            else
            {
                ESP_LOGE(TAG, "owb_read_bytes failed");
                err = DS18B20_ERROR_OWB;
            }
        }
        else
        {
            ESP_LOGE(TAG, "owb_write_byte failed");
            err = DS18B20_ERROR_OWB;
        }
    }
    return err;
}

static bool _write_scratchpad(const DS18B20_Info * ds18b20_info, const Scratchpad * scratchpad, bool verify)
{
    bool result = false;
    // Only bytes 2, 3 and 4 (trigger and configuration) can be written.
    // All three bytes MUST be written before the next reset to avoid corruption.
    if (_is_init(ds18b20_info))
    {
        if (_address_device(ds18b20_info))
        {
            ESP_LOGD(TAG, "scratchpad write 3 bytes:");
            ESP_LOG_BUFFER_HEX_LEVEL(TAG, &scratchpad->trigger_high, 3, ESP_LOG_DEBUG);
            owb_write_byte(ds18b20_info->bus, DS18B20_FUNCTION_SCRATCHPAD_WRITE);
            owb_write_bytes(ds18b20_info->bus, (uint8_t *)&scratchpad->trigger_high, 3);
            result = true;

            if (verify)
            {
                Scratchpad read = {0};
                if (_read_scratchpad(ds18b20_info, &read, offsetof(Scratchpad, configuration) + 1) == DS18B20_OK)
                {
                    if (memcmp(&scratchpad->trigger_high, &read.trigger_high, 3) != 0)
                    {
                        ESP_LOGE(TAG, "scratchpad verify failed: "
                                 "wrote {0x%02x, 0x%02x, 0x%02x}, "
                                 "read {0x%02x, 0x%02x, 0x%02x}",
                                 scratchpad->trigger_high, scratchpad->trigger_low, scratchpad->configuration,
                                 read.trigger_high, read.trigger_low, read.configuration);
                        result = false;
                    }
                }
                else
                {
					ESP_LOGE(TAG, "read scratchpad failed");
					result = false;
				}
            }
        }
    }
    return result;
}


// Public API

DS18B20_Info * ds18b20_malloc(void)
{
    DS18B20_Info * ds18b20_info = malloc(sizeof(*ds18b20_info));
    if (ds18b20_info != NULL)
    {
        memset(ds18b20_info, 0, sizeof(*ds18b20_info));
        ESP_LOGD(TAG, "malloc %p", ds18b20_info);
    }
    else
    {
        ESP_LOGE(TAG, "malloc failed");
    }

    return ds18b20_info;
}

void ds18b20_free(DS18B20_Info ** ds18b20_info)
{
    if (ds18b20_info != NULL && (*ds18b20_info != NULL))
    {
        ESP_LOGD(TAG, "free %p", *ds18b20_info);
        free(*ds18b20_info);
        *ds18b20_info = NULL;
    }
}

void ds18b20_init(DS18B20_Info * ds18b20_info, const OneWireBus * bus, OneWireBus_ROMCode rom_code)
{
    if (ds18b20_info != NULL)
    {
        _init(ds18b20_info, bus);
        ds18b20_info->rom_code = rom_code;

        // read current resolution from device as it may not be power-on or factory default
        ds18b20_info->resolution = ds18b20_read_resolution(ds18b20_info);
    }
    else
    {
        ESP_LOGE(TAG, "ds18b20_info is NULL");
    }
}

void ds18b20_init_solo(DS18B20_Info * ds18b20_info, const OneWireBus * bus)
{
    if (ds18b20_info != NULL)
    {
        _init(ds18b20_info, bus);
        ds18b20_info->solo = true;
        // ROM code not required

        // read current resolution from device as it may not be power-on or factory default
        ds18b20_info->resolution = ds18b20_read_resolution(ds18b20_info);
    }
    else
    {
        ESP_LOGE(TAG, "ds18b20_info is NULL");
    }
}

void ds18b20_use_crc(DS18B20_Info * ds18b20_info, bool use_crc)
{
    if (_is_init(ds18b20_info))
    {
        ds18b20_info->use_crc = use_crc;
        ESP_LOGD(TAG, "use_crc %d", ds18b20_info->use_crc);
    }
}

bool ds18b20_set_resolution(DS18B20_Info * ds18b20_info, DS18B20_RESOLUTION resolution)
{
    bool result = false;
    if (_is_init(ds18b20_info))
    {
        if (_check_resolution(ds18b20_info->resolution))
        {
            // read scratchpad up to and including configuration register
            Scratchpad scratchpad = {0};
            _read_scratchpad(ds18b20_info, &scratchpad,
                    offsetof(Scratchpad, configuration) - offsetof(Scratchpad, temperature) + 1);

            // modify configuration register to set resolution
            uint8_t value = (((resolution - 1) & 0x03) << 5) | 0x1f;
            scratchpad.configuration = value;
            ESP_LOGD(TAG, "configuration value 0x%02x", value);

            // write bytes 2, 3 and 4 of scratchpad
            result = _write_scratchpad(ds18b20_info, &scratchpad, /* verify */ true);
            if (result)
            {
                ds18b20_info->resolution = resolution;
                ESP_LOGD(TAG, "Resolution set to %d bits", (int)resolution);
            }
            else
            {
                // Resolution change failed - update the info resolution with the value read from configuration
                ds18b20_info->resolution = ds18b20_read_resolution(ds18b20_info);
                ESP_LOGW(TAG, "Resolution consistency lost - refreshed from device: %d", ds18b20_info->resolution);
            }
        }
        else
        {
            ESP_LOGE(TAG, "Unsupported resolution %d", resolution);
        }
    }
    return result;
}

DS18B20_RESOLUTION ds18b20_read_resolution(DS18B20_Info * ds18b20_info)
{
    DS18B20_RESOLUTION resolution = DS18B20_RESOLUTION_INVALID;
    if (_is_init(ds18b20_info))
    {
        // read scratchpad up to and including configuration register
        Scratchpad scratchpad = {0};
        _read_scratchpad(ds18b20_info, &scratchpad,
                offsetof(Scratchpad, configuration) - offsetof(Scratchpad, temperature) + 1);

        resolution = ((scratchpad.configuration >> 5) & 0x03) + DS18B20_RESOLUTION_9_BIT;
        if (!_check_resolution(resolution))
        {
            ESP_LOGE(TAG, "invalid resolution read from device: 0x%02x", scratchpad.configuration);
            resolution = DS18B20_RESOLUTION_INVALID;
        }
        else
        {
            ESP_LOGD(TAG, "Resolution read as %d", resolution);
        }
    }
    return resolution;
}

bool ds18b20_convert(const DS18B20_Info * ds18b20_info)
{
    bool result = false;
    if (_is_init(ds18b20_info))
    {
        const OneWireBus * bus = ds18b20_info->bus;
        if (_address_device(ds18b20_info))
        {
            // initiate a temperature measurement
            owb_write_byte(bus, DS18B20_FUNCTION_TEMP_CONVERT);
            result = true;
        }
        else
        {
            ESP_LOGE(TAG, "ds18b20 device not responding");
        }
    }
    return result;
}

void ds18b20_convert_all(const OneWireBus * bus)
{
    bool is_present = false;
    owb_reset(bus, &is_present);
    owb_write_byte(bus, OWB_ROM_SKIP);
    owb_write_byte(bus, DS18B20_FUNCTION_TEMP_CONVERT);
}

float ds18b20_wait_for_conversion(const DS18B20_Info * ds18b20_info)
{
    float elapsed_time = 0.0f;
    if (_is_init(ds18b20_info))
    {
        elapsed_time = _wait_for_conversion(ds18b20_info);
    }
    return elapsed_time;
}

DS18B20_ERROR ds18b20_read_temp(const DS18B20_Info * ds18b20_info, float * value)
{
    DS18B20_ERROR err = DS18B20_ERROR_UNKNOWN;
    if (_is_init(ds18b20_info))
    {
        uint8_t temp_LSB = 0x00;
        uint8_t temp_MSB = 0x80;
        Scratchpad scratchpad = {0};
        if ((err = _read_scratchpad(ds18b20_info, &scratchpad, 2)) == DS18B20_OK)
        {
			temp_LSB = scratchpad.temperature[0];
			temp_MSB = scratchpad.temperature[1];
		}

<<<<<<< HEAD
                if (err == DS18B20_OK)
                {
                    float temp = _decode_temp(temp_LSB, temp_MSB, ds18b20_info->resolution);
                    ESP_LOGD(TAG, "temp_LSB 0x%02x, temp_MSB 0x%02x, temp %.3f", temp_LSB, temp_MSB, temp);
=======
		float temp = _decode_temp(temp_LSB, temp_MSB, ds18b20_info->resolution);
		ESP_LOGD(TAG, "temp_LSB 0x%02x, temp_MSB 0x%02x, temp %f", temp_LSB, temp_MSB, temp);
>>>>>>> 97fa5ee7

		if (value)
        {
			*value = temp;
		}
    }
    return err;
}

DS18B20_ERROR ds18b20_convert_and_read_temp(const DS18B20_Info * ds18b20_info, float * value)
{
    DS18B20_ERROR err = DS18B20_ERROR_UNKNOWN;
    if (_is_init(ds18b20_info))
    {
        if (ds18b20_convert(ds18b20_info))
        {
            // wait at least maximum conversion time
            _wait_for_conversion(ds18b20_info);
            if (value)
            {
                *value = 0.0f;
                err = ds18b20_read_temp(ds18b20_info, value);
            }
            else
            {
                err = DS18B20_ERROR_NULL;
            }
        }
    }
    return err;
}

<|MERGE_RESOLUTION|>--- conflicted
+++ resolved
@@ -151,31 +151,31 @@
     {
         int divisor = 1 << (DS18B20_RESOLUTION_12_BIT - ds18b20_info->resolution);
 
-		// allow for 10% overtime
+        // allow for 10% overtime
         float max_conversion_time = (float)T_CONV / (float)divisor * 1.1;
         int max_conversion_ticks = ceil(max_conversion_time / portTICK_PERIOD_MS);
         ESP_LOGD(TAG, "wait for conversion: max %.0f ms, %d ticks", max_conversion_time, max_conversion_ticks);
 
-		// wait for conversion to complete
-		TickType_t start_ticks = xTaskGetTickCount();
-		TickType_t duration_ticks = 0;
-		uint8_t status = 0;
-		do
-		{
-			vTaskDelay(1);
-			owb_read_bit(ds18b20_info->bus, &status);
-			duration_ticks = xTaskGetTickCount() - start_ticks;
-		} while (status == 0 && duration_ticks < max_conversion_ticks);
-
-		elapsed_time = duration_ticks * portTICK_PERIOD_MS;
-		if (duration_ticks >= max_conversion_ticks)
-		{
-			ESP_LOGW(TAG, "conversion timed out");
-		}
-		else
-		{
-			ESP_LOGD(TAG, "conversion took at most %.0f ms", elapsed_time);
-		}
+        // wait for conversion to complete
+        TickType_t start_ticks = xTaskGetTickCount();
+        TickType_t duration_ticks = 0;
+        uint8_t status = 0;
+        do
+        {
+            vTaskDelay(1);
+            owb_read_bit(ds18b20_info->bus, &status);
+            duration_ticks = xTaskGetTickCount() - start_ticks;
+        } while (status == 0 && duration_ticks < max_conversion_ticks);
+
+        elapsed_time = duration_ticks * portTICK_PERIOD_MS;
+        if (duration_ticks >= max_conversion_ticks)
+        {
+            ESP_LOGW(TAG, "conversion timed out");
+        }
+        else
+        {
+            ESP_LOGD(TAG, "conversion took at most %.0f ms", elapsed_time);
+        }
     }
     return elapsed_time;
 }
@@ -299,9 +299,9 @@
                 }
                 else
                 {
-					ESP_LOGE(TAG, "read scratchpad failed");
-					result = false;
-				}
+                    ESP_LOGE(TAG, "read scratchpad failed");
+                    result = false;
+                }
             }
         }
     }
@@ -490,24 +490,17 @@
         Scratchpad scratchpad = {0};
         if ((err = _read_scratchpad(ds18b20_info, &scratchpad, 2)) == DS18B20_OK)
         {
-			temp_LSB = scratchpad.temperature[0];
-			temp_MSB = scratchpad.temperature[1];
-		}
-
-<<<<<<< HEAD
-                if (err == DS18B20_OK)
-                {
-                    float temp = _decode_temp(temp_LSB, temp_MSB, ds18b20_info->resolution);
-                    ESP_LOGD(TAG, "temp_LSB 0x%02x, temp_MSB 0x%02x, temp %.3f", temp_LSB, temp_MSB, temp);
-=======
-		float temp = _decode_temp(temp_LSB, temp_MSB, ds18b20_info->resolution);
-		ESP_LOGD(TAG, "temp_LSB 0x%02x, temp_MSB 0x%02x, temp %f", temp_LSB, temp_MSB, temp);
->>>>>>> 97fa5ee7
-
-		if (value)
-        {
-			*value = temp;
-		}
+            temp_LSB = scratchpad.temperature[0];
+            temp_MSB = scratchpad.temperature[1];
+        }
+
+        float temp = _decode_temp(temp_LSB, temp_MSB, ds18b20_info->resolution);
+        ESP_LOGD(TAG, "temp_LSB 0x%02x, temp_MSB 0x%02x, temp %f", temp_LSB, temp_MSB, temp);
+
+        if (value)
+        {
+            *value = temp;
+        }
     }
     return err;
 }
